import os
import pickle
import cupy as cp
from matplotlib import pyplot as plt
import numpy as np
import MDAnalysis as mda
import json
from ARPDF import compute_ARPDF, compare_ARPDF
from utils import preprocess_ARPDF, box_shift
from utils.core_functions import cosine_similarity, to_cupy, get_circular_weight, weighted_similarity, oneD_similarity, angular_average_similarity 
from utils import compute_axis_direction, adjust_ccl3_structure, adjust_ccl, clean_gro_box

<<<<<<< HEAD
def search_structure(universe, grids_XY, ARPDF_exp, filter_fourier=None, cutoff=10.0, metric='cosine', weight_cutoff=4.0, neg=False):
=======
def search_structure(universe, grids_XY, ARPDF_exp, filter_fourier=None, cutoff=10.0, sigma0=0.2, metric='cosine', weight_cutoff=4.0):
>>>>>>> b9c9fa7e

    def sample_center_molecules():
        """ Return a list of atoms indices of molecules """
        cl_atoms = universe.atoms.select_atoms("name Cl")
        # cl_atoms = universe.atoms.select_atoms("name =~ 'Cl.*'")
        return list(cl_atoms.indices)
    
    

    def generate_u2(molecule, stretch_distances, periodic=None):
        """ 
        Return List[(polar_axis, u2, modified_atoms)] for different stretch_distances.
        """

        results = []
        box = universe.dimensions if periodic else None

        for distance in stretch_distances:
            u2 = universe.copy()

            target_cl = u2.atoms.select_atoms(f"name Cl and index {molecule}")
            # target_cl = u2.atoms.select_atoms(f"name =~ 'Cl.*' and index {molecule}")
            if len(target_cl) == 0:
                raise ValueError(f"未找到编号为 {molecule} 的 Cl 原子！")

            target_cl = target_cl[0]
            mol_number = target_cl.resid  # 获取分子编号 (Residue ID)

            molecule_atoms = u2.select_atoms(f"resid {mol_number}")
            target_c = molecule_atoms.select_atoms("name C")[0]  # 取第一个 C 原子
            other_cls = molecule_atoms.select_atoms(f"name Cl and not (index {molecule})")  # 其他 Cl 原子

            # target_c = molecule_atoms.select_atoms("name =~ 'C.*'")[0]  # 第一个 C 原子
            # other_cls = molecule_atoms.select_atoms(f"name =~ 'Cl.*' and not index {molecule}")


            if len(other_cls) < 3:
                raise ValueError(f"分子 {mol_number} 中 Cl 原子数量不足，无法调整 CCl₃ 结构！")

            # 计算 C->Cl 方向
            polar_axis = compute_axis_direction(target_c, target_cl, box=box)

            # 调整 CCl 结构
            modified_atoms = []
            '''
            adjust_ccl3_structure(
                target_c, target_cl, other_cls, 
                stretch_distance=distance, 
                modified_atoms=modified_atoms, 
                box=box
            )
            '''
            
            adjust_ccl(
                target_c, target_cl, 
                stretch_distance=distance, 
                modified_atoms=modified_atoms, 
                box=box
            )
            

            results.append((polar_axis, u2, modified_atoms))

        return results



    X, Y, ARPDF_exp = to_cupy(*grids_XY, ARPDF_exp)
    metric_func = {
        'cosine': lambda x, y: cosine_similarity(x, y, cos_weight), 
        'circle': lambda x, y: cp.vdot(r_weight, weighted_similarity(circular_weights, x, y)),
        '1D': lambda x, y: oneD_similarity(x, y, axis=0, weight=axis_weight),
        '1D_average': lambda x, y: angular_average_similarity(x, y, weight=average_weight)
    }[metric]

    molecule_list = sample_center_molecules()
    R = cp.sqrt(X**2 + Y**2)
    cos_weight = cp.exp(-cp.maximum(R - weight_cutoff, 0)**2 / (2 * (0.5)**2))/(1 + cp.exp(-10 * (R - 1)))
    r0_arr = cp.linspace(0, 8, 40)
    dr0 = r0_arr[1] - r0_arr[0]
    circular_weights = get_circular_weight(R, r0_arr, sigma=dr0/6.0)
    r_weight = cp.exp(-cp.maximum(r0_arr - weight_cutoff, 0)**2 / (2 * (0.5)**2))/ (1 + cp.exp(-10 * (r0_arr - 1)))
    r_weight /= r_weight.sum()
    
    axis_weight = cp.exp(-cp.maximum(R - weight_cutoff, 0)**2 / (2 * (0.5)**2))/(1 + cp.exp(-10 * (R - 1)))
    axis_weight /= axis_weight.sum()

    average_weight = cp.exp(-cp.maximum(R - weight_cutoff, 0)**2 / (2 * (0.5)**2))/ (1 + cp.exp(-10 * (R - 1)))
    average_weight /= average_weight.sum()

    results = {}

    stretch_values = [round(1.0 + 0.1 * i, 1) for i in range(15)]


    for molecule in molecule_list:
        # TODO: parallelize this loop
        best_similarity = -np.inf
        best_polar_axis = None
        best_u2 = None
        best_ARPDF = None
        best_modified_atoms = None
        for polar_axis, u2, modified_atoms in generate_u2(molecule,stretch_distances=stretch_values):
<<<<<<< HEAD
            ARPDF = compute_ARPDF(universe, u2, cutoff, 256, (X, Y), modified_atoms=modified_atoms, 
                                    polar_axis=polar_axis, periodic=True, filter_fourier=filter_fourier, verbose=False, neg=neg)
=======
            ARPDF = compute_ARPDF(universe, u2, 256, cutoff, sigma0, (X, Y), modified_atoms=modified_atoms, 
                                    polar_axis=polar_axis, periodic=True, filter_fourier=filter_fourier, verbose=False)
>>>>>>> b9c9fa7e
            # similarity = cp.vdot(r_weight, Similarity(circular_weights, ARPDF, ARPDF_exp)).get()
            similarity = metric_func(ARPDF, ARPDF_exp).get()
            if similarity > best_similarity:
                best_polar_axis = polar_axis
                best_similarity = similarity
                best_u2 = u2
                best_ARPDF = ARPDF.get()
                best_modified_atoms = modified_atoms
        results[molecule] = (best_polar_axis, best_u2, best_ARPDF, best_similarity, best_modified_atoms)
    return results

<<<<<<< HEAD
def workflow_demo(X, Y, ARPDF_ref, filter_fourier=None, exp_name: str="exp", metric: str="1D_average", weight_cutoff=5.0, neg=False):
=======
def workflow_demo(X, Y, ARPDF_ref, filter_fourier=None, sigma0=0.2, exp_name: str="exp", metric: str="1D", weight_cutoff=5.0):
>>>>>>> b9c9fa7e
    def get_box_iter():
        """Run and sample boxes from the MD simulation."""
        clean_gro_box('data/CCl4/CCl4.gro','data/CCl4/CCl4_clean.gro')
        return [mda.Universe('data/CCl4/CCl4_clean.gro')]
    def get_universe(box):
        return box
    def dump_results(results):
        best_mol = max(results, key=lambda x: results[x][3])
        worst_mol = min(results, key=lambda x: results[x][3])

        polar_axis, u2, ARPDF, similarity, modified_atoms = results[best_mol]
        modified_atoms = [int(x) for x in modified_atoms]
        print(f"Molecule {best_mol}: Similarity = {similarity}")
        print(f"Polar axis: {polar_axis}")
        print(f"Modified atoms: {modified_atoms}")
        fig = compare_ARPDF(ARPDF, ARPDF_ref, (X, Y), cos_sim=similarity, show_range=8.0)
        fig.savefig(f"{out_dir}/CCl4_best_init.png")
        # plt.show()
        universe.atoms.write(f"{out_dir}/CCl4.gro")
        u2.atoms.write(f"{out_dir}/CCl4_best_init.gro")
        center_group = u2.atoms[modified_atoms]
        selected_group = center_group + u2.select_atoms("around 6 group center", center = center_group)
        _center = center_group.positions[0:1]
        center_group.positions = _center + box_shift(center_group.positions - _center, box=u2.dimensions)
        selected_group.positions = _center + box_shift(selected_group.positions - _center, box=u2.dimensions)
        selected_group.write(f"{out_dir}/CCl4_selected.gro")
        with open(f"{out_dir}/metadata.json", "w") as f:
            json.dump({
                "name": "CCl4",
                "structure_info": {
                    "u1_name": "CCl4.gro",
                    "u2_name": "CCl4_best_init.gro",
                    "polar_axis": [float(x) for x in polar_axis],
                    "modified_atoms": modified_atoms
                }
            }, f, indent=4)

        polar_axis_w, u2_w, ARPDF_w, similarity_w, modified_atoms_w = results[worst_mol]
        modified_atoms_w = [int(x) for x in modified_atoms_w]
        print(f"[WORST] Molecule {worst_mol}: Similarity = {similarity_w}")
        fig_worst = compare_ARPDF(ARPDF_w, ARPDF_ref, (X, Y), cos_sim=similarity_w, show_range=8.0)
        fig_worst.savefig(f"{out_dir}/CCl4_worst_init.png")
        u2_w.atoms.write(f"{out_dir}/CCl4_worst_init.gro")

        center_group_w = u2_w.atoms[modified_atoms_w]
        selected_group_w = center_group_w + u2_w.select_atoms("around 6 group center", center=center_group_w)
        _center_w = center_group_w.positions[0:1]
        center_group_w.positions = _center_w + box_shift(center_group_w.positions - _center_w, box=u2_w.dimensions)
        selected_group_w.positions = _center_w + box_shift(selected_group_w.positions - _center_w, box=u2_w.dimensions)
        selected_group_w.write(f"{out_dir}/CCl4_worst_selected.gro")

        return
    
    out_dir = f"tmp/{exp_name}"
    if not os.path.exists(out_dir):
        os.mkdir(out_dir)
    # X, Y, ARPDF_ref = load_ARPDF_exp("data/CCl4/ARPDF_exp.npy")
    for box in get_box_iter():
        universe = get_universe(box)
<<<<<<< HEAD
        results = search_structure(universe, (X, Y), ARPDF_ref, filter_fourier=filter_fourier, metric=metric, weight_cutoff=weight_cutoff, neg=neg)
=======
        results = search_structure(
            universe, (X, Y), ARPDF_ref, filter_fourier=filter_fourier, sigma0=sigma0, metric=metric, weight_cutoff=weight_cutoff
        )
>>>>>>> b9c9fa7e
        with open(f"{out_dir}/results.pkl", "wb") as f:
            pickle.dump(results, f)
        dump_results(results)<|MERGE_RESOLUTION|>--- conflicted
+++ resolved
@@ -10,11 +10,7 @@
 from utils.core_functions import cosine_similarity, to_cupy, get_circular_weight, weighted_similarity, oneD_similarity, angular_average_similarity 
 from utils import compute_axis_direction, adjust_ccl3_structure, adjust_ccl, clean_gro_box
 
-<<<<<<< HEAD
-def search_structure(universe, grids_XY, ARPDF_exp, filter_fourier=None, cutoff=10.0, metric='cosine', weight_cutoff=4.0, neg=False):
-=======
-def search_structure(universe, grids_XY, ARPDF_exp, filter_fourier=None, cutoff=10.0, sigma0=0.2, metric='cosine', weight_cutoff=4.0):
->>>>>>> b9c9fa7e
+def search_structure(universe, grids_XY, ARPDF_exp, filter_fourier=None, cutoff=10.0, sigma0=0.2, metric='cosine', weight_cutoff=4.0, neg=False):
 
     def sample_center_molecules():
         """ Return a list of atoms indices of molecules """
@@ -118,13 +114,8 @@
         best_ARPDF = None
         best_modified_atoms = None
         for polar_axis, u2, modified_atoms in generate_u2(molecule,stretch_distances=stretch_values):
-<<<<<<< HEAD
-            ARPDF = compute_ARPDF(universe, u2, cutoff, 256, (X, Y), modified_atoms=modified_atoms, 
+            ARPDF = compute_ARPDF(universe, u2, 256, cutoff, sigma0, (X, Y), modified_atoms=modified_atoms, 
                                     polar_axis=polar_axis, periodic=True, filter_fourier=filter_fourier, verbose=False, neg=neg)
-=======
-            ARPDF = compute_ARPDF(universe, u2, 256, cutoff, sigma0, (X, Y), modified_atoms=modified_atoms, 
-                                    polar_axis=polar_axis, periodic=True, filter_fourier=filter_fourier, verbose=False)
->>>>>>> b9c9fa7e
             # similarity = cp.vdot(r_weight, Similarity(circular_weights, ARPDF, ARPDF_exp)).get()
             similarity = metric_func(ARPDF, ARPDF_exp).get()
             if similarity > best_similarity:
@@ -136,11 +127,7 @@
         results[molecule] = (best_polar_axis, best_u2, best_ARPDF, best_similarity, best_modified_atoms)
     return results
 
-<<<<<<< HEAD
-def workflow_demo(X, Y, ARPDF_ref, filter_fourier=None, exp_name: str="exp", metric: str="1D_average", weight_cutoff=5.0, neg=False):
-=======
-def workflow_demo(X, Y, ARPDF_ref, filter_fourier=None, sigma0=0.2, exp_name: str="exp", metric: str="1D", weight_cutoff=5.0):
->>>>>>> b9c9fa7e
+def workflow_demo(X, Y, ARPDF_ref, filter_fourier=None, sigma0=0.2, exp_name: str="exp", metric: str="1D_average", weight_cutoff=5.0, neg=False):
     def get_box_iter():
         """Run and sample boxes from the MD simulation."""
         clean_gro_box('data/CCl4/CCl4.gro','data/CCl4/CCl4_clean.gro')
@@ -200,13 +187,8 @@
     # X, Y, ARPDF_ref = load_ARPDF_exp("data/CCl4/ARPDF_exp.npy")
     for box in get_box_iter():
         universe = get_universe(box)
-<<<<<<< HEAD
-        results = search_structure(universe, (X, Y), ARPDF_ref, filter_fourier=filter_fourier, metric=metric, weight_cutoff=weight_cutoff, neg=neg)
-=======
         results = search_structure(
-            universe, (X, Y), ARPDF_ref, filter_fourier=filter_fourier, sigma0=sigma0, metric=metric, weight_cutoff=weight_cutoff
-        )
->>>>>>> b9c9fa7e
+            universe, (X, Y), ARPDF_ref, filter_fourier=filter_fourier, sigma0=sigma0, metric=metric, weight_cutoff=weight_cutoff, neg=neg)
         with open(f"{out_dir}/results.pkl", "wb") as f:
             pickle.dump(results, f)
         dump_results(results)