--- conflicted
+++ resolved
@@ -166,11 +166,7 @@
    "metadata": {},
    "outputs": [],
    "source": [
-<<<<<<< HEAD
-    "R, phi = to_cupy(generate_grids_polar((0,10),(0,0.5*np.pi),128,180))\n",
-=======
-    "R, phi = generate_grids_polar((0,10),(0,0.5*np.pi),256,100)\n",
->>>>>>> b6f6b167
+    "R, phi = to_cupy(generate_grids_polar((0,10),(0,0.5*np.pi),256,100))\n",
     "n_repeat = 500\n",
     "start_time = time.time()\n",
     "for _ in range(n_repeat):\n",
